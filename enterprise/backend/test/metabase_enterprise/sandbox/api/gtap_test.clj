(ns metabase-enterprise.sandbox.api.gtap-test
  (:require [clojure.test :refer :all]
            [metabase-enterprise.sandbox.models.group-table-access-policy :refer [GroupTableAccessPolicy]]
            [metabase.http-client :as http]
            [metabase.models :refer [Card PermissionsGroup]]
            [metabase.public-settings.metastore :as metastore]
            [metabase.server.middleware.util :as middleware.u]
            [metabase.test :as mt]))

(defmacro ^:private with-sandboxes-enabled [& body]
  `(with-redefs [metastore/enable-sandboxes? (constantly true)]
     ~@body))

(deftest require-auth-test
  (testing "Must be authenticated to query for GTAPs"
    (with-sandboxes-enabled
      (is (= (get middleware.u/response-unauthentic :body)
             (http/client :get 401 "mt/gtap")))

      (is (= "You don't have permissions to do that."
             (mt/user-http-request :rasta :get 403 (str "mt/gtap")))))))

(def ^:private default-gtap-results
  {:id                   true
   :card_id              true
   :table_id             true
   :group_id             true
   :attribute_remappings {:foo 1}})

(defmacro ^:private with-gtap-cleanup
  "Invokes `body` ensuring any `GroupTableAccessPolicy` created will be removed afterward. Leaving behind a GTAP can
  case referential integrity failures for any related `Card` that would be cleaned up as part of a `with-temp*` call"
  [& body]
  `(with-sandboxes-enabled
     (mt/with-model-cleanup [GroupTableAccessPolicy]
       ~@body)))

(defn- gtap-post
  "`gtap-data` is a map to be POSTed to the GTAP endpoint"
  [gtap-data]
  (mt/user-http-request :crowberto :post 200 "mt/gtap" gtap-data))

(deftest validate-token-test
  (testing "POST /api/mt/gtap"
    (mt/with-temp-copy-of-db
      (testing "Must have a valid token to use GTAPs"
        (with-redefs [metastore/enable-sandboxes? (constantly false)]
          (mt/with-temp* [PermissionsGroup [{group-id :id}]
                          Card             [{card-id :id} {:dataset_query (mt/mbql-query venues)}]]
            (is (re= #".*sandboxing is not enabled.*"
                     (mt/user-http-request :crowberto :post 403 "mt/gtap"
                                           {:table_id             (mt/id :venues)
                                            :group_id             group-id
                                            :card_id              card-id
                                            :attribute_remappings {"foo" 1}})))))))))
(deftest create-gtap-test
  (testing "POST /api/mt/gtap"
    (mt/with-temp-copy-of-db
      (mt/with-temp PermissionsGroup [{group-id :id}]
        (testing "Test that we can create a new GTAP"
          (mt/with-temp Card [{card-id :id} {:dataset_query (mt/mbql-query venues)}]
            (with-gtap-cleanup
              (let [post-results (gtap-post {:table_id             (mt/id :venues)
                                             :group_id             group-id
                                             :card_id              card-id
                                             :attribute_remappings {"foo" 1}})]
                (is (= default-gtap-results
                       (mt/boolean-ids-and-timestamps post-results)))
                (is (= post-results
                       (mt/user-http-request :crowberto :get 200 (format "mt/gtap/%s" (:id post-results)))))))))

        (testing "Test that we can create a new GTAP without a card"
          (with-gtap-cleanup
            (let [post-results (gtap-post {:table_id             (mt/id :venues)
                                           :group_id             group-id
                                           :card_id              nil
                                           :attribute_remappings {"foo" 1}})]
              (is (= (assoc default-gtap-results :card_id false)
                     (mt/boolean-ids-and-timestamps post-results)))
              (is (= post-results
                     (mt/user-http-request :crowberto :get 200 (format "mt/gtap/%s" (:id post-results))))))))

<<<<<<< HEAD
        (testing "Meaningful errors should be returned if you create an invalid GTAP"
          (mt/with-temp* [Card  [{card-id :id} {:dataset_query {:database (mt/id)
                                                                :type     :query
                                                                :query    {:source-table (mt/id :venues)
                                                                           :fields       [[:expression "PRICE"]]
                                                                           :expressions  {"PRICE" [:ltrim "$100.00"]}}}}]]
            (with-gtap-cleanup
              (is (= {:message "Sandbox Cards can't return columns that have different types than the Table they are sandboxing."
                      :new-col  {:base_type "type/Text"
                                 :special_type nil
                                 :name "PRICE"
                                 :display_name "PRICE"
                                 :expression_name "PRICE"
                                 :field_ref ["expression" "PRICE"]
                                 :source "fields"},
                      :expected "type/Integer",
                      :actual   "type/Text"}
                     (mt/user-http-request :crowberto :post 400 "mt/gtap"
                                           {:table_id             (mt/id :venues)
                                            :group_id             group-id
                                            :card_id              card-id
                                            :attribute_remappings {"foo" 1}}))))))))))
=======
      (testing "Test that we can create a new GTAP without a card"
        (with-gtap-cleanup
          (let [post-results (gtap-post {:table_id             table-id
                                         :group_id             group-id
                                         :card_id              nil
                                         :attribute_remappings {"foo" 1}})]
            (is (= (assoc default-gtap-results :card_id false)
                   (mt/boolean-ids-and-timestamps post-results)))
            (is (= post-results
                   (mt/user-http-request :crowberto :get 200 (format "mt/gtap/%s" (:id post-results))))))))

      (testing "Meaningful errors should be returned if you create an invalid GTAP"
        (mt/with-temp* [Field [_ {:name "My field", :table_id table-id, :base_type :type/Integer}]
                        Card  [{card-id :id} {:dataset_query {:database (mt/id)
                                                              :type     :query
                                                              :query    {:source-table (mt/id :venues)}}}]]
          (with-gtap-cleanup
            (is (schema= {:message  (s/eq "Sandbox Cards can't return columns that aren't present in the Table they are sandboxing.")
                          :expected (s/eq [nil])
                          :actual   (s/eq ["ID" "NAME" "CATEGORY_ID" "LATITUDE" "LONGITUDE" "PRICE"])
                          s/Keyword s/Any}
                         (mt/user-http-request :crowberto :post 400 "mt/gtap"
                                               {:table_id             table-id
                                                :group_id             group-id
                                                :card_id              card-id
                                                :attribute_remappings {"foo" 1}})))))))))
>>>>>>> a90d0d81

(deftest delete-gtap-test
  (testing "DELETE /api/mt/gtap/:id"
    (testing "Test that we can delete a GTAP"
      (mt/with-temp-copy-of-db
        (mt/with-temp* [PermissionsGroup [{group-id :id}]
                        Card             [{card-id :id} {:dataset_query (mt/mbql-query venues)}]]
          (with-gtap-cleanup
            (let [{:keys [id]} (gtap-post {:table_id             (mt/id :venues)
                                           :group_id             group-id
                                           :card_id              card-id
                                           :attribute_remappings {"foo" 1}})]
              (is (= default-gtap-results
                     (mt/boolean-ids-and-timestamps (mt/user-http-request :crowberto :get 200 (format "mt/gtap/%s" id)))))
              (is (= nil
                     (mt/user-http-request :crowberto :delete 204 (format "mt/gtap/%s" id))))
              (is (= "Not found."
                     (mt/user-http-request :crowberto :get 404 (format "mt/gtap/%s" id)))))))))))

(deftest update-gtap-test
  (testing "PUT /api/mt/gtap"
    (mt/with-temp-copy-of-db
      (mt/with-temp* [PermissionsGroup [{group-id :id}]
                      Card             [{card-id :id} {:dataset_query (mt/mbql-query venues)}]]
        (with-sandboxes-enabled
          (testing "Test that we can update only the attribute remappings for a GTAP"
            (mt/with-temp GroupTableAccessPolicy [{gtap-id :id} {:table_id             (mt/id :venues)
                                                                 :group_id             group-id
                                                                 :card_id              card-id
                                                                 :attribute_remappings {"foo" 1}}]
              (is (= (assoc default-gtap-results :attribute_remappings {:bar 2})
                     (mt/boolean-ids-and-timestamps
                      (mt/user-http-request :crowberto :put 200 (format "mt/gtap/%s" gtap-id)
                                            {:attribute_remappings {:bar 2}}))))))

          (testing "Test that we can add a card_id via PUT"
            (mt/with-temp GroupTableAccessPolicy [{gtap-id :id} {:table_id             (mt/id :venues)
                                                                 :group_id             group-id
                                                                 :card_id              nil
                                                                 :attribute_remappings {"foo" 1}}]
              (is (= default-gtap-results
                     (mt/boolean-ids-and-timestamps
                      (mt/user-http-request :crowberto :put 200 (format "mt/gtap/%s" gtap-id)
                                            {:card_id card-id}))))))

          (testing "Test that we can remove a card_id via PUT"
            (mt/with-temp GroupTableAccessPolicy [{gtap-id :id} {:table_id             (mt/id :venues)
                                                                 :group_id             group-id
                                                                 :card_id              card-id
                                                                 :attribute_remappings {"foo" 1}}]
              (is (= (assoc default-gtap-results :card_id false)
                     (mt/boolean-ids-and-timestamps
                      (mt/user-http-request :crowberto :put 200 (format "mt/gtap/%s" gtap-id)
                                            {:card_id nil}))))))

          (testing "Test that we can remove a card_id and change attribute remappings via PUT"
            (mt/with-temp GroupTableAccessPolicy [{gtap-id :id} {:table_id             (mt/id :venues)
                                                                 :group_id             group-id
                                                                 :card_id              card-id
                                                                 :attribute_remappings {"foo" 1}}]
              (is (= (assoc default-gtap-results :card_id false, :attribute_remappings {:bar 2})
                     (mt/boolean-ids-and-timestamps
                      (mt/user-http-request :crowberto :put 200 (format "mt/gtap/%s" gtap-id)
                                            {:card_id              nil
                                             :attribute_remappings {:bar 2}})))))))))))<|MERGE_RESOLUTION|>--- conflicted
+++ resolved
@@ -69,41 +69,6 @@
                 (is (= post-results
                        (mt/user-http-request :crowberto :get 200 (format "mt/gtap/%s" (:id post-results)))))))))
 
-        (testing "Test that we can create a new GTAP without a card"
-          (with-gtap-cleanup
-            (let [post-results (gtap-post {:table_id             (mt/id :venues)
-                                           :group_id             group-id
-                                           :card_id              nil
-                                           :attribute_remappings {"foo" 1}})]
-              (is (= (assoc default-gtap-results :card_id false)
-                     (mt/boolean-ids-and-timestamps post-results)))
-              (is (= post-results
-                     (mt/user-http-request :crowberto :get 200 (format "mt/gtap/%s" (:id post-results))))))))
-
-<<<<<<< HEAD
-        (testing "Meaningful errors should be returned if you create an invalid GTAP"
-          (mt/with-temp* [Card  [{card-id :id} {:dataset_query {:database (mt/id)
-                                                                :type     :query
-                                                                :query    {:source-table (mt/id :venues)
-                                                                           :fields       [[:expression "PRICE"]]
-                                                                           :expressions  {"PRICE" [:ltrim "$100.00"]}}}}]]
-            (with-gtap-cleanup
-              (is (= {:message "Sandbox Cards can't return columns that have different types than the Table they are sandboxing."
-                      :new-col  {:base_type "type/Text"
-                                 :special_type nil
-                                 :name "PRICE"
-                                 :display_name "PRICE"
-                                 :expression_name "PRICE"
-                                 :field_ref ["expression" "PRICE"]
-                                 :source "fields"},
-                      :expected "type/Integer",
-                      :actual   "type/Text"}
-                     (mt/user-http-request :crowberto :post 400 "mt/gtap"
-                                           {:table_id             (mt/id :venues)
-                                            :group_id             group-id
-                                            :card_id              card-id
-                                            :attribute_remappings {"foo" 1}}))))))))))
-=======
       (testing "Test that we can create a new GTAP without a card"
         (with-gtap-cleanup
           (let [post-results (gtap-post {:table_id             table-id
@@ -130,7 +95,6 @@
                                                 :group_id             group-id
                                                 :card_id              card-id
                                                 :attribute_remappings {"foo" 1}})))))))))
->>>>>>> a90d0d81
 
 (deftest delete-gtap-test
   (testing "DELETE /api/mt/gtap/:id"
