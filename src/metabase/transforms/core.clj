(ns metabase.transforms.core
  (:require [clojure.string :as str]
            [medley.core :as m]
            [metabase
             [driver :as driver]
             [util :as u]]
            [metabase.mbql
             [schema :as mbql.s]
             [util :as mbql.u]]
            [metabase.models
             [card :refer [Card]]
             [database :refer [Database]]
             [field :refer [Field]]
             [table :as table :refer [Table]]]
            [metabase.query-processor.store :as qp.store]
            [metabase.transforms
             [materialize :as materialize :refer [infer-cols]]
             [specs :refer [MBQL Step transform-specs TransformSpec]]]
            [metabase.util
             [i18n :refer [tru]]
             [schema :as su]]
            [schema.core :as s]
            [toucan.db :as db]))

(def ^:private SourceName s/Str)

(def ^:private DimensionReference s/Str)

(def ^:private DimensionBindings {DimensionReference MBQL})

(def ^:private SourceEntity (s/cond-pre (type Table) (type Card)))

(def ^:private Bindings {SourceName {(s/optional-key :entity)     SourceEntity
                                     (s/required-key :dimensions) DimensionBindings}})

(s/defn ^:private get-dimension-binding :- MBQL
  [bindings :- Bindings, source :- SourceName, dimension-reference :- DimensionReference]
  (let [[table-or-dimension maybe-dimension] (str/split dimension-reference #"\.")]
    (if maybe-dimension
      (cond->> (get-in bindings [table-or-dimension :dimensions maybe-dimension])
        (not= source table-or-dimension) (vector :joined-field table-or-dimension))
      (get-in bindings [source :dimensions table-or-dimension]))))

<<<<<<< HEAD
(defn resolve-dimension-clauses
  "Given "
  [bindings :- Bindings, source :- SourceName, field-or-mbql :- (s/maybe MBQL)]
  (mbql.u/replace field-or-mbql
=======
(s/defn ^:private resolve-dimension-clauses :- (s/maybe MBQL)
  [bindings :- Bindings, source :- SourceName, mbql-clause :- (s/maybe MBQL)]
  (mbql.u/replace mbql-clause
>>>>>>> 22ba116c
    [:dimension dimension] (->> dimension
                                (get-dimension-binding bindings source)
                                (resolve-dimension-clauses bindings source))))

(s/defn ^:private add-bindings :- Bindings
  [bindings :- Bindings, source :- SourceName, new-bindings :- (s/maybe DimensionBindings)]
  (reduce-kv (fn [bindings name definition]
               (->> definition
                    (resolve-dimension-clauses bindings source)
                    (assoc-in bindings [source :dimensions name])))
             bindings
             new-bindings))

(s/defn ^:private mbql-reference :- MBQL
  [{:keys [id name base_type]}]
  (if id
    [:field-id id]
    [:field-literal name base_type]))

(defn- mbql-reference->col-name
  [mbql-reference]
  (mbql.u/match-one mbql-reference
    [:field-literal name _] name
    [:field-id id]          (-> id Field :name)))

(s/defn ^:private infer-resulting-dimensions :- DimensionBindings
  [bindings :- Bindings, {:keys [joins name]} :- Step, query :- mbql.s/Query]
  (let [flattened-bindings (merge (apply merge (map (comp :dimensions bindings :source) joins))
                                  (get-in bindings [name :dimensions]))]
    (into {} (for [{:keys [name] :as col} (infer-cols query)]
               [(if (flattened-bindings name)
                  name
                  ;; If the col is not one of our own we have to reconstruct to what it refers in
                  ;; our parlance
                  (or (some->> flattened-bindings
                               (m/find-first (comp #{name} mbql-reference->col-name val))
                               key)
                      ;; If that doesn't work either, it's a duplicated col from a join
                      name))
                (mbql-reference col)]))))

(defn- maybe-add-fields
  [bindings {:keys [aggregation source]} query]
  (if-not aggregation
    (assoc query :fields (vals (get-in bindings [source :dimensions])))
    query))

(defn- maybe-add-expressions
  [bindings {:keys [expressions name]} query]
  (if expressions
    (-> query
        (assoc :expressions (->> expressions
                                 keys
                                 (select-keys (get-in bindings [name :dimensions]))
                                 (m/map-keys keyword)))
        (update :fields concat (for [expression (keys expressions)]
                                 [:expression expression])))
    query))

(defn- maybe-add-aggregation
  [bindings {:keys [name aggregation]} query]
  (->> (for [agg (keys aggregation)]
         [:aggregation-options (get-in bindings [name :dimensions agg]) {:name agg}])
       not-empty
       (m/assoc-some query :aggregation)))

(defn- maybe-add-breakout
  [bindings {:keys [name breakout]} query]
  (m/assoc-some query :breakout (not-empty
                                 (for [breakout breakout]
                                   (resolve-dimension-clauses bindings name breakout)))))

(s/defn ^:private ->source-table-reference
  "Serialize `entity` into a form suitable as `:source-table` value."
  [entity :- SourceEntity]
  (if (instance? (type Table) entity)
    (u/get-id entity)
    (str "card__" (u/get-id entity))))

(defn- maybe-add-joins
  [bindings {context-source :source joins :joins} query]
  (m/assoc-some query :joins
    (not-empty
     (for [{:keys [source condition strategy]} joins]
       (-> {:condition    (resolve-dimension-clauses bindings context-source condition)
            :source-table (-> source bindings :entity ->source-table-reference)
            :alias        source
            :fields       :all}
           (m/assoc-some :strategy strategy))))))

(defn- maybe-add-filter
  [bindings {:keys [name filter]} query]
  (m/assoc-some query :filter (resolve-dimension-clauses bindings name filter)))

(defn- maybe-add-limit
  [bindings {:keys [limit]} query]
  (m/assoc-some query :limit limit))

(s/defn ^:private transform-step! :- Bindings
  [bindings :- Bindings, {:keys [name source aggregation expressions] :as step} :- Step]
  (let [source-entity  (get-in bindings [source :entity])
        local-bindings (-> bindings
                           (add-bindings name (get-in bindings [source :dimensions]))
                           (add-bindings name expressions)
                           (add-bindings name aggregation))
        query          {:type     :query
                        :query    (->> {:source-table (->source-table-reference source-entity)}
                                       (maybe-add-fields local-bindings step)
                                       (maybe-add-expressions local-bindings step)
                                       (maybe-add-aggregation local-bindings step)
                                       (maybe-add-breakout local-bindings step)
                                       (maybe-add-joins local-bindings step)
                                       (maybe-add-filter local-bindings step)
                                       (maybe-add-limit local-bindings step))
                        :database ((some-fn :db_id :database_id) source-entity)}]
    (assoc bindings name {:entity     (materialize/make-card-for-step! step query)
                          :dimensions (infer-resulting-dimensions local-bindings step query)})))

(def ^:private ^{:arglists '([field])} field-type
  (some-fn :special_type :base_type))

(defn- satisfies-requierment?
  [{requirement-dimensions :dimensions} table]
  (let [table-dimensions (map field-type (:fields table))]
    (every? (fn [dimension]
              (some #(isa? % dimension) table-dimensions))
            requirement-dimensions)))

(defn- satisfy-requirements
  [db-id schema {:keys [requires]}]
  (let [tables   (table/with-fields
                   (db/select 'Table :db_id db-id :schema schema))
        bindings (m/map-vals (fn [requirement]
                               (filter (partial satisfies-requierment? requirement) tables))
                             requires)]
    ;; If multiple tables match punt for now
    (when (every? (comp #{1} count second) bindings)
      (m/map-vals (fn [[table]]
                    {:entity     table
                     :dimensions (into {} (for [field (:fields table)]
                                            [(-> field field-type name) (mbql-reference field)]))})
                  bindings))))

(defn- store-requirements!
  [db-id requirements]
  (qp.store/fetch-and-store-database! db-id)
  (qp.store/fetch-and-store-fields!
   (mapcat (comp (partial map u/get-id) :fields :entity val) requirements)))

(s/defn apply-transform!
  "Apply transform defined by transform spec `spec` to schema `schema` in database `db-id`."
  [db-id :- su/IntGreaterThanZero, schema :- (s/maybe s/Str), {:keys [steps provides] :as spec} :- TransformSpec]
  (materialize/fresh-collection-for-transform! spec)
  (let [initial-bindings (satisfy-requirements db-id schema spec)]
    (driver/with-driver (-> db-id Database :engine)
      (qp.store/with-store
        (store-requirements! db-id initial-bindings)
        (let [bindings (reduce transform-step! initial-bindings (vals steps))]
          (for [[result-step {required-dimensions :dimensions}] provides]
            (do
              (when (not-every? (get-in bindings [result-step :dimensions]) required-dimensions)
                (throw (Exception. (str (tru "Resulting transform {0} does not conform to expectations.\nExpected: {1}\nGot: {2}"
                                             result-step
                                             required-dimensions
                                             (->> result-step bindings :dimensions keys))))))
              (-> result-step bindings :entity u/get-id))))))))

(defn candidates
  "Return a list of candidate transforms for a given table."
  [table]
  (filter (comp (partial some (comp #{(u/get-id table)} u/get-id :entity val))
                (partial satisfy-requirements (:db_id table) (:schema table)))
          @transform-specs))<|MERGE_RESOLUTION|>--- conflicted
+++ resolved
@@ -41,16 +41,9 @@
         (not= source table-or-dimension) (vector :joined-field table-or-dimension))
       (get-in bindings [source :dimensions table-or-dimension]))))
 
-<<<<<<< HEAD
-(defn resolve-dimension-clauses
-  "Given "
-  [bindings :- Bindings, source :- SourceName, field-or-mbql :- (s/maybe MBQL)]
-  (mbql.u/replace field-or-mbql
-=======
 (s/defn ^:private resolve-dimension-clauses :- (s/maybe MBQL)
   [bindings :- Bindings, source :- SourceName, mbql-clause :- (s/maybe MBQL)]
   (mbql.u/replace mbql-clause
->>>>>>> 22ba116c
     [:dimension dimension] (->> dimension
                                 (get-dimension-binding bindings source)
                                 (resolve-dimension-clauses bindings source))))
