--- conflicted
+++ resolved
@@ -35,12 +35,8 @@
   ([database]
    (sync-database! database nil))
 
-<<<<<<< HEAD
-  ([database :- i/DatabaseInstance {:keys [quick?], :or {quick? false}}]
-=======
   ([database                         :- i/DatabaseInstance
     {:keys [scan], :or {scan :full}} :- (s/maybe {(s/optional-key :scan) (s/maybe (s/enum :schema :full))})]
->>>>>>> 8e9bcc42
    (sync-util/sync-operation :sync database (format "Sync %s" (sync-util/name-for-logging database))
      (mapv (fn [[f step-name]] (assoc (f database) :name step-name))
            (filter
@@ -49,17 +45,10 @@
              [sync-metadata/sync-db-metadata! "metadata"]
              ;; Next, run the 'analysis' step where we do things like scan values of fields and update special types
              ;; accordingly
-<<<<<<< HEAD
-             (when-not quick?
-               [analyze/analyze-db! "analyze"])
-             ;; Finally, update cached FieldValues
-             (when-not quick?
-=======
              (when (= scan :full)
                [analyze/analyze-db! "analyze"])
              ;; Finally, update cached FieldValues
              (when (= scan :full)
->>>>>>> 8e9bcc42
                [field-values/update-field-values! "field-values"])])))))
 
 (s/defn sync-table!
