--- conflicted
+++ resolved
@@ -231,7 +231,7 @@
 ;; we'll also pass a simple checksum and have the frontend pass it back to us.  See the QP `results-metadata`
 ;; middleware namespace for more details
 
-(s/defn result-metadata-for-query :- results-metadata/ResultsMetadata
+(s/defn ^:private result-metadata-for-query :- results-metadata/ResultsMetadata
   "Fetch the results metadata for a QUERY by running the query and seeing what the QP gives us in return.
    This is obviously a bit wasteful so hopefully we can avoid having to do this."
   [query]
@@ -670,32 +670,14 @@
   (api/check-embedding-enabled)
   (db/select [Card :name :id], :enable_embedding true, :archived false))
 
-<<<<<<< HEAD
-(defn adhoc-query
-  "Wrap query map into a Query object (mostly to fascilitate type dispatch)."
-  [query]
-=======
 (api/defendpoint GET "/:id/related"
   "Return related entities."
   [id]
   (related/related (Card id)))
 
-(defn adhoc-query
-  "Wrap query map into a Query object (mostly to fascilitate type dispatch)."
-  [{:keys [database], :as query}]
->>>>>>> d6d1756e
-  (->> {:dataset_query query}
-       (merge (card/query->database-and-table-ids query))
-       query/map->QueryInstance))
-
-<<<<<<< HEAD
-(api/define-routes)
-=======
 (api/defendpoint POST "/related"
   "Return related entities for an ad-hoc query."
   [:as {query :body}]
-  (related/related (adhoc-query query)))
-
-(api/define-routes
-  (middleware/streaming-json-response (route-fn-name 'POST "/:card-id/query")))
->>>>>>> d6d1756e
+  (related/related (query/adhoc-query query)))
+
+(api/define-routes)