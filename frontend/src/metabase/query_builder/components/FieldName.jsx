import React, { Component } from "react";
import PropTypes from "prop-types";

import Clearable from "./Clearable.jsx";

import Query from "metabase/lib/query";

import Dimension from "metabase-lib/lib/Dimension";

import _ from "underscore";
import cx from "classnames";

export default class FieldName extends Component {
    static propTypes = {
        field: PropTypes.oneOfType([PropTypes.number, PropTypes.array]),
        onClick: PropTypes.func,
        removeField: PropTypes.func,
        tableMetadata: PropTypes.object.isRequired
    };

    static defaultProps = {
        className: ""
    };

    displayNameForFieldLiteral(tableMetadata, fieldLiteral) {
        // see if we can find an entry in the table metadata that matches the field literal
        let matchingField = _.find(tableMetadata.fields, (field) => Query.isFieldLiteral(field.id) && field.id[1] === fieldLiteral[1]); // check whether names of field literals match

        return (matchingField && matchingField.display_name) || fieldLiteral[1];
    }

    render() {
        let { field, tableMetadata, className } = this.props;

        let parts = [];

<<<<<<< HEAD
        if (field) {
            const dimension = Dimension.parseMBQL(field, tableMetadata && tableMetadata.metadata);
            if (dimension) {
                parts = dimension.render();
=======
        // if the Field in question is a field literal, e.g. ["field-literal", <name>, <type>] just use name as-is
        if (Query.isFieldLiteral(field)) {
            parts.push(<span key="field">{this.displayNameForFieldLiteral(tableMetadata, field)}</span>);
        }
        // otherwise if for some weird reason we wound up with a Field Literal inside a field ID,
        // e.g. ["field-id", ["field-literal", <name>, <type>], still just use the name as-is
        else if (Query.isLocalField(field) && Query.isFieldLiteral(field[1])) {
            parts.push(<span key="field">{this.displayNameForFieldLiteral(tableMetadata, field[1])}</span>);
        }
        else if (fieldTarget && !fieldTarget.field) {
            parts.push(<span className="text-error" key="field">Missing Field</span>);
        } else if (fieldTarget) {
            // fk path
            for (let [index, fkField] of Object.entries(fieldTarget.path)) {
                parts.push(<span key={"fkName"+index}>{stripId(fkField.display_name)}</span>);
                parts.push(<span key={"fkIcon"+index} className="px1"><Icon name="connections" size={10} /></span>);
            }
            if (fieldTarget.field.id != null) {
                parts.push(<span key="field">{Query.getFieldPathName(fieldTarget.field.id, fieldTarget.table)}</span>);
>>>>>>> 6c689ee4
            } else {
                parts.push(<span key="field">Unknown Field</span>);
            }
        } else {
            parts.push(<span key="field" className={"text-grey-2"}>field</span>)
        }

        return (
            <Clearable onClear={this.props.removeField}>
                <div className={cx(className, { selected: Query.isValidField(field) })} onClick={this.props.onClick}>
                    <span className="QueryOption">{parts}</span>
                </div>
            </Clearable>
        );
    }
}<|MERGE_RESOLUTION|>--- conflicted
+++ resolved
@@ -34,32 +34,20 @@
 
         let parts = [];
 
-<<<<<<< HEAD
         if (field) {
             const dimension = Dimension.parseMBQL(field, tableMetadata && tableMetadata.metadata);
             if (dimension) {
                 parts = dimension.render();
-=======
-        // if the Field in question is a field literal, e.g. ["field-literal", <name>, <type>] just use name as-is
-        if (Query.isFieldLiteral(field)) {
-            parts.push(<span key="field">{this.displayNameForFieldLiteral(tableMetadata, field)}</span>);
-        }
-        // otherwise if for some weird reason we wound up with a Field Literal inside a field ID,
-        // e.g. ["field-id", ["field-literal", <name>, <type>], still just use the name as-is
-        else if (Query.isLocalField(field) && Query.isFieldLiteral(field[1])) {
-            parts.push(<span key="field">{this.displayNameForFieldLiteral(tableMetadata, field[1])}</span>);
-        }
-        else if (fieldTarget && !fieldTarget.field) {
-            parts.push(<span className="text-error" key="field">Missing Field</span>);
-        } else if (fieldTarget) {
-            // fk path
-            for (let [index, fkField] of Object.entries(fieldTarget.path)) {
-                parts.push(<span key={"fkName"+index}>{stripId(fkField.display_name)}</span>);
-                parts.push(<span key={"fkIcon"+index} className="px1"><Icon name="connections" size={10} /></span>);
             }
-            if (fieldTarget.field.id != null) {
-                parts.push(<span key="field">{Query.getFieldPathName(fieldTarget.field.id, fieldTarget.table)}</span>);
->>>>>>> 6c689ee4
+            // TODO Atte Keinänen 6/23/17: Move nested queries logic to Dimension subclasses
+            // if the Field in question is a field literal, e.g. ["field-literal", <name>, <type>] just use name as-is
+            else if (Query.isFieldLiteral(field)) {
+                parts.push(<span key="field">{this.displayNameForFieldLiteral(tableMetadata, field)}</span>);
+            }
+            // otherwise if for some weird reason we wound up with a Field Literal inside a field ID,
+            // e.g. ["field-id", ["field-literal", <name>, <type>], still just use the name as-is
+            else if (Query.isLocalField(field) && Query.isFieldLiteral(field[1])) {
+                parts.push(<span key="field">{this.displayNameForFieldLiteral(tableMetadata, field[1])}</span>);
             } else {
                 parts.push(<span key="field">Unknown Field</span>);
             }
