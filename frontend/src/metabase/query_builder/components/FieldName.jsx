import React, { Component } from "react";
import PropTypes from "prop-types";

import Clearable from "./Clearable.jsx";

import Query from "metabase/lib/query";
<<<<<<< HEAD

import Dimension from "metabase-lib/lib/Dimension";
=======
>>>>>>> da136a5e

import Dimension from "metabase-lib/lib/Dimension";

import _ from "underscore";
import cx from "classnames";

export default class FieldName extends Component {
    static propTypes = {
        field: PropTypes.oneOfType([PropTypes.number, PropTypes.array]),
        onClick: PropTypes.func,
        removeField: PropTypes.func,
        tableMetadata: PropTypes.object.isRequired
    };

    static defaultProps = {
        className: ""
    };

    displayNameForFieldLiteral(tableMetadata, fieldLiteral) {
        // see if we can find an entry in the table metadata that matches the field literal
        let matchingField = _.find(tableMetadata.fields, (field) => Query.isFieldLiteral(field.id) && field.id[1] === fieldLiteral[1]); // check whether names of field literals match

        return (matchingField && matchingField.display_name) || fieldLiteral[1];
    }

    render() {
        let { field, tableMetadata, className } = this.props;

        let parts = [];

        if (field) {
            const dimension = Dimension.parseMBQL(field, tableMetadata && tableMetadata.metadata);
            if (dimension) {
                parts = dimension.render();
<<<<<<< HEAD
=======
            }
            // TODO Atte Keinänen 6/23/17: Move nested queries logic to Dimension subclasses
            // if the Field in question is a field literal, e.g. ["field-literal", <name>, <type>] just use name as-is
            else if (Query.isFieldLiteral(field)) {
                parts.push(<span key="field">{this.displayNameForFieldLiteral(tableMetadata, field)}</span>);
            }
            // otherwise if for some weird reason we wound up with a Field Literal inside a field ID,
            // e.g. ["field-id", ["field-literal", <name>, <type>], still just use the name as-is
            else if (Query.isLocalField(field) && Query.isFieldLiteral(field[1])) {
                parts.push(<span key="field">{this.displayNameForFieldLiteral(tableMetadata, field[1])}</span>);
>>>>>>> da136a5e
            } else {
                parts.push(<span key="field">Unknown Field</span>);
            }
        } else {
            parts.push(<span key="field" className={"text-grey-2"}>field</span>)
        }

        return (
            <Clearable onClear={this.props.removeField}>
                <div className={cx(className, { selected: Query.isValidField(field) })} onClick={this.props.onClick}>
                    <span className="QueryOption">{parts}</span>
                </div>
            </Clearable>
        );
    }
}<|MERGE_RESOLUTION|>--- conflicted
+++ resolved
@@ -4,11 +4,6 @@
 import Clearable from "./Clearable.jsx";
 
 import Query from "metabase/lib/query";
-<<<<<<< HEAD
-
-import Dimension from "metabase-lib/lib/Dimension";
-=======
->>>>>>> da136a5e
 
 import Dimension from "metabase-lib/lib/Dimension";
 
@@ -43,8 +38,6 @@
             const dimension = Dimension.parseMBQL(field, tableMetadata && tableMetadata.metadata);
             if (dimension) {
                 parts = dimension.render();
-<<<<<<< HEAD
-=======
             }
             // TODO Atte Keinänen 6/23/17: Move nested queries logic to Dimension subclasses
             // if the Field in question is a field literal, e.g. ["field-literal", <name>, <type>] just use name as-is
@@ -55,7 +48,6 @@
             // e.g. ["field-id", ["field-literal", <name>, <type>], still just use the name as-is
             else if (Query.isLocalField(field) && Query.isFieldLiteral(field[1])) {
                 parts.push(<span key="field">{this.displayNameForFieldLiteral(tableMetadata, field[1])}</span>);
->>>>>>> da136a5e
             } else {
                 parts.push(<span key="field">Unknown Field</span>);
             }
