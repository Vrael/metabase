/* @flow */

import {
  combineReducers,
  handleEntities,
  compose,
  withAction,
  withAnalytics,
  withRequestState,
  withCachedDataAndRequestState,
} from "metabase/lib/redux";
import createCachedSelector from "re-reselect";

import { addUndo } from "metabase/redux/undo";
import requestsReducer, { setRequestUnloaded } from "metabase/redux/requests";

import { GET, PUT, POST, DELETE } from "metabase/lib/api";

// NOTE: need to use inflection directly here due to circular dependency
import inflection from "inflection";

import { createSelector } from "reselect";
import { normalize, denormalize, schema } from "normalizr";
import { getIn, merge } from "icepick";
import _ from "underscore";

// entity defintions export the following properties (`name`, and `api` or `path` are required)
//
// name: plural, like "questions" or "dashboards"
// api: object containing `list`, `create`, `get`, `update`, `delete` methods (OR see `path` below)
// path: API endpoint to create default `api` object
// schema: normalizr schema, defaults to `new schema.Entity(entity.name)`
//

import type { APIMethod } from "metabase/lib/api";
import type { FormDefinition } from "metabase/containers/Form";

type EntityName = string;

type ActionType = string;
type ActionCreator = Function;
type ObjectActionCreator = Function;
type ObjectSelector = Function;

type Action = any;
export type Reducer = (state: any, action: Action) => any;

type EntityDefinition = {
  name: EntityName,

  nameOne?: string,
  nameMany?: string,

  form?: FormDefinition,
  forms?: { [key: string]: FormDefinition },

  displayNameOne?: string,
  displayNameMany?: string,

  schema?: schema.Entity,
  path?: string,
  api?: { [method: string]: APIMethod },
  actions?: {
    [name: string]: ActionCreator,
  },
  selectors?: {
    [name: string]: Function,
  },
  objectActions?: {
    [name: string]: ObjectActionCreator,
  },
  objectSelectors?: {
    [name: string]: ObjectSelector,
  },
  reducer?: Reducer,
  wrapEntity?: (object: EntityObject) => any,
  actionShouldInvalidateLists?: (action: Action) => boolean,

  // list of properties for this object which should be persisted
  writableProperties?: string[],
};

type EntityObject = any;

type EntityQuery = {
  [name: string]: string | number | boolean | null,
};

type FetchOptions = {
  reload?: boolean,
};
type UpdateOptions = {
  notify?:
    | { verb?: string, subject?: string, undo?: boolean, message?: any }
    | false,
};

type Result = any; // FIXME

export type Entity = {
  name: EntityName,

  nameOne: string,
  nameMany: string,

  displayNameOne: string,
  displayNameMany: string,

  form?: FormDefinition,
  forms?: { [key: string]: FormDefinition },

  path?: string,
  api: {
    list: APIMethod,
    create: APIMethod,
    get: APIMethod,
    update: APIMethod,
    delete: APIMethod,
    [method: string]: APIMethod,
  },
  schema: schema.Entity,
  actionTypes: {
    [name: string]: ActionType,
    CREATE: ActionType,
    FETCH: ActionType,
    UPDATE: ActionType,
    DELETE: ActionType,
    FETCH_LIST: ActionType,
  },
  actionDecorators: {
    [name: string]: Function, // TODO: better type
  },
  actions: {
    [name: string]: ActionCreator,
    fetchList: (
      entityQuery?: EntityQuery,
      options?: FetchOptions,
    ) => Promise<Result>,
  },
  reducers: { [name: string]: Reducer },
  selectors: {
    getList: Function,
    getObject: Function,
    getLoading: Function,
    getLoaded: Function,
    getFetched: Function,
    getError: Function,
    [name: string]: Function,
  },
  objectActions: {
    [name: string]: ObjectActionCreator,
    create: (entityObject: EntityObject) => Promise<Result>,
    fetch: (
      entityObject: EntityObject,
      options?: FetchOptions,
    ) => Promise<Result>,
    update: (
      entityObject: EntityObject,
      updatedObject: EntityObject,
      options?: UpdateOptions,
    ) => Promise<Result>,
    delete: (entityObject: EntityObject) => Promise<Result>,
  },
  objectSelectors: {
    [name: string]: ObjectSelector,
  },
  wrapEntity: (object: EntityObject) => any,

  requestsReducer: Reducer,
  actionShouldInvalidateLists: (action: Action) => boolean,

  writableProperties?: string[],
  getAnalyticsMetadata?: () => any,

  normalize: (object: EntityObject, schema?: schema.Entity) => any, // FIXME: return type
  normalizeList: (list: EntityObject[], schema?: schema.Entity) => any, // FIXME: return type

  getObjectStatePath: Function,
  getListStatePath: Function,

  HACK_getObjectFromAction: (action: Action) => any,
};

export function createEntity(def: EntityDefinition): Entity {
  // $FlowFixMe
  const entity: Entity = { ...def };

  if (!entity.nameOne) {
    entity.nameOne = inflection.singularize(entity.name);
  }
  if (!entity.nameMany) {
    entity.nameMany = entity.name;
  }

  if (!entity.displayNameOne) {
    entity.displayNameOne = entity.nameOne;
  }
  if (!entity.displayNameMany) {
    entity.displayNameMany = entity.nameMany;
  }

  // defaults
  if (!entity.schema) {
    entity.schema = new schema.Entity(entity.name);
  }

  // API
  if (!entity.api) {
    entity.api = {};
  }
  if (entity.path) {
    const path = entity.path; // Flow not recognizing path won't be undefined
    entity.api = {
      list: GET(`${path}`),
      create: POST(`${path}`),
      get: GET(`${path}/:id`),
      update: PUT(`${path}/:id`),
      delete: DELETE(`${path}/:id`),
      ...entity.api,
    };
  }

  const getIdForQuery = entityQuery => JSON.stringify(entityQuery || null);

  const getObjectStatePath = entityId => ["entities", entity.name, entityId];
  const getListStatePath = entityQuery =>
    ["entities", entity.name + "_list"].concat(getIdForQuery(entityQuery));

  entity.getObjectStatePath = getObjectStatePath;
  entity.getListStatePath = getListStatePath;

  const getWritableProperties = object =>
    entity.writableProperties != null
      ? _.pick(object, "id", ...entity.writableProperties)
      : object;

  // ACTION TYPES
  const CREATE_ACTION = `metabase/entities/${entity.name}/CREATE`;
  const FETCH_ACTION = `metabase/entities/${entity.name}/FETCH`;
  const UPDATE_ACTION = `metabase/entities/${entity.name}/UPDATE`;
  const DELETE_ACTION = `metabase/entities/${entity.name}/DELETE`;
  const FETCH_LIST_ACTION = `metabase/entities/${entity.name}/FETCH_LIST`;
  const INVALIDATE_LISTS_ACTION = `metabase/entities/${entity.name}/INVALIDATE_LISTS`;

  entity.actionTypes = {
    CREATE: CREATE_ACTION,
    FETCH: FETCH_ACTION,
    UPDATE: UPDATE_ACTION,
    DELETE: DELETE_ACTION,
    FETCH_LIST: FETCH_LIST_ACTION,
    INVALIDATE_LISTS_ACTION: INVALIDATE_LISTS_ACTION,
    ...(entity.actionTypes || {}),
  };

  entity.actionDecorators = {
    ...(entity.actionDecorators || {}),
  };

  // normalize helpers
  entity.normalize = (object, schema = entity.schema) => ({
    // include raw `object` (and alias under nameOne) for convienence
    object,
    [entity.nameOne]: object,
    // include standard normalizr properties, `result` and `entities`
    ...normalize(object, schema),
  });

  entity.normalizeList = (list, schema = entity.schema) => ({
    // include raw `list` (and alias under nameMany) for convienence
    list,
    [entity.nameMany]: list,
    // include standard normalizr properties, `result` and `entities`
    ...normalize(list, [schema]),
  });

  // thunk decorators:

  // same as withRequestState, but with automatic prefix
  function withEntityRequestState(getSubStatePath) {
    return withRequestState((...args) => [
      "entities",
      entity.name,
      ...getSubStatePath(...args),
    ]);
  }

  // same as withRequestState, but with category/label
  function withEntityAnalytics(action) {
    return withAnalytics(
      "entities",
      entity.name,
      action,
      entity.getAnalyticsMetadata,
    );
  }

  function withEntityActionDecorators(action) {
    return entity.actionDecorators[action] || (_ => _);
  }

  entity.objectActions = {
    fetch: compose(
      withAction(FETCH_ACTION),
      withCachedDataAndRequestState(
        ({ id }) => [...getObjectStatePath(id)],
        ({ id }) => [...getObjectStatePath(id), "fetch"],
      ),
      withEntityActionDecorators("fetch"),
    )(entityObject => async (dispatch, getState) =>
      entity.normalize(await entity.api.get({ id: entityObject.id })),
    ),

    create: compose(
      withAction(CREATE_ACTION),
      withEntityAnalytics("create"),
      withEntityRequestState(() => ["create"]),
      withEntityActionDecorators("create"),
    )(entityObject => async (dispatch, getState) => {
      return entity.normalize(
        await entity.api.create(getWritableProperties(entityObject)),
      );
    }),

    update: compose(
      withAction(UPDATE_ACTION),
      withEntityAnalytics("update"),
      withEntityRequestState(object => [object.id, "update"]),
      withEntityActionDecorators("update"),
    )(
      (entityObject, updatedObject = null, { notify } = {}) => async (
        dispatch,
        getState,
      ) => {
        // save the original object for undo
        const originalObject = entity.selectors.getObject(getState(), {
          entityId: entityObject.id,
        });
        // If a second object is provided just take the id from the first and
        // update it with all the properties in the second
        // NOTE: this is so that the object.update(updatedObject) method on
        // the default entity wrapper class works correctly
        if (updatedObject) {
          entityObject = { id: entityObject.id, ...updatedObject };
        }

        const result = entity.normalize(
          await entity.api.update(getWritableProperties(entityObject)),
        );

        if (notify) {
          if (notify.undo) {
            // pick only the attributes that were updated
            // $FlowFixMe
            const undoObject = _.pick(
              originalObject,
              ...Object.keys(updatedObject || {}),
            );
            dispatch(
              addUndo({
                actions: [
                  entity.objectActions.update(
                    entityObject,
                    undoObject,
                    // don't show an undo for the undo
                    { notify: false },
                  ),
                ],
                ...notify,
              }),
            );
          } else {
            dispatch(addUndo(notify));
          }
        }
        return result;
      },
    ),

    delete: compose(
      withAction(DELETE_ACTION),
      withEntityAnalytics("delete"),
      withEntityRequestState(object => [object.id, "delete"]),
      withEntityActionDecorators("delete"),
    )(entityObject => async (dispatch, getState) => {
      await entity.api.delete({ id: entityObject.id });
      return {
        entities: { [entity.name]: { [entityObject.id]: null } },
        result: entityObject.id,
      };
    }),

    // user defined object actions should override defaults
    ...(def.objectActions || {}),
  };

  // ACTION CREATORS
  entity.actions = {
    fetchList: compose(
      withAction(FETCH_LIST_ACTION),
      withCachedDataAndRequestState(
        entityQuery => [...getListStatePath(entityQuery)],
        entityQuery => [...getListStatePath(entityQuery), "fetch"],
      ),
    )((entityQuery = null) => async (dispatch, getState) => {
      const fetched = await entity.api.list(entityQuery || {});
      // for now at least paginated endpoints have a 'data' property that
      // contains the actual entries, if that is on the response we should
      // use that as the 'results'
      const results = fetched.data ? fetched.data : fetched;
      return {
        ...entity.normalizeList(results),
        entityQuery,
      };
    }),

    // user defined actions should override defaults
    ...entity.objectActions,
    ...(def.actions || {}),
  };

  // HACK: the above actions return the normalizr results
  // (i.e. { entities, result }) rather than the loaded object(s), except
  // for fetch and fetchList when the data is cached, in which case it returns
  // the noralized object.
  //
  // This is a problem when we use the result of one of the actions as though
  // though the action creator was an API client.
  //
  // For now just use this function until we figure out a cleaner way to do
  // this. It will make it easy to find instances where we use the result of an
  // action, and ensures a consistent result
  //
  // NOTE: this returns the normalized object(s), nested objects defined in
  // the schema will be replaced with IDs.
  //
  // NOTE: A possible solution is to have an `updateEntities` action which is
  // dispatched by the actions with the normalized data so that we can return
  // the denormalized data from the action itself.
  //
  entity.HACK_getObjectFromAction = ({ payload }) => {
    if (payload && "entities" in payload && "result" in payload) {
      if (Array.isArray(payload.result)) {
        return payload.result.map(id => payload.entities[entity.name][id]);
      } else {
        return payload.entities[entity.name][payload.result];
      }
    } else {
      return payload;
    }
  };

  // SELECTORS

  const getEntities = state => state.entities;

  // OBJECT SELECTORS

  const getEntityId = (state, props) =>
    (props.params && props.params.entityId) || props.entityId;

<<<<<<< HEAD
  const getObject = createSelector(
    [state => state, getEntityId],
    (state, entityId) => state.entities[entity.name][entityId], // default implementation
  );

  const getObjectDenormalized = createCachedSelector(
=======
  const getObject = createCachedSelector(
>>>>>>> cd1ceddd
    [getEntities, getEntityId],
    (entities, entityId) => denormalize(entityId, entity.schema, entities),
  )((state, { entityId }) =>
    typeof entityId === "object" ? JSON.stringify(entityId) : entityId,
  ); // must stringify objects

  // LIST SELECTORS

  const getEntityQueryId = (state, { entityQuery } = {}) =>
    getIdForQuery(entityQuery);

  const getEntityLists = createSelector(
    [getEntities],
    entities => entities[`${entity.name}_list`],
  );

  const getEntityIds = createSelector(
    [getEntityQueryId, getEntityLists],
    (entityQueryId, lists) => lists[entityQueryId],
  );

  const getObjectSelector = (
    state,
    { objectSelector = entity.selectors.getObject } = {},
  ) => objectSelector;

  const getList = createSelector(
<<<<<<< HEAD
    [state => state, getEntityIds, getObjectSelector],
    // delegate to getObject
    (state, entityIds, objectSelector) =>
      entityIds &&
      entityIds.map(entityId => objectSelector(state, { entityId })),
=======
    [state => state, getEntityIds],
    // delegate to getObject
    (state, entityIds) =>
      entityIds &&
      entityIds.map(entityId =>
        entity.selectors.getObject(state, { entityId }),
      ),
>>>>>>> cd1ceddd
  );

  const getListDenormalized = (state, props = {}) =>
    getList(state, {
      objectSelector: entity.selectors.getObjectDenormalized,
      ...props,
    });

  // REQUEST STATE SELECTORS

  const getStatePath = ({ entityId, entityQuery } = {}) =>
    entityId != null
      ? getObjectStatePath(entityId)
      : getListStatePath(entityQuery);

  const getRequestStatePath = ({
    entityId,
    entityQuery,
    requestType = "fetch",
  } = {}) => [
    "requests",
    ...getStatePath({ entityId, entityQuery }),
    requestType,
  ];

  const getRequestState = (state, props) =>
    getIn(state, getRequestStatePath(props)) || {};

  const getLoading = createSelector(
    [getRequestState],
    requestState => requestState.loading,
  );
  const getLoaded = createSelector(
    [getRequestState],
    requestState => requestState.loaded,
  );
  const getFetched = createSelector(
    [getRequestState],
    requestState => requestState.fetched,
  );
  const getError = createSelector(
    [getRequestState],
    requestState => requestState.error,
  );

  entity.selectors = {
    getObject,
    getObjectDenormalized,
    getList,
    getListDenormalized,
    getFetched,
    getLoading,
    getLoaded,
    getError,
    ...(def.selectors || {}),
  };

  entity.objectSelectors = {
    getName(object) {
      return object.name;
    },
    getIcon(object) {
      return "unknown";
    },
    getColor(object) {
      return undefined;
    },
    ...(def.objectSelectors || {}),
  };

  // REDUCERS

  entity.reducers = {};

  entity.reducers[entity.name] = handleEntities(
    /^metabase\/entities\//,
    entity.name,
    def.reducer,
  );

  entity.reducers[entity.name + "_list"] = (
    state = {},
    { type, error, payload },
  ) => {
    if (error) {
      return state;
    }
    if (type === FETCH_LIST_ACTION) {
      if (payload && payload.result) {
        return {
          ...state,
          [getIdForQuery(payload.entityQuery)]: payload.result,
        };
      }
      // NOTE: only add/remove from the "default" list (no entityQuery)
      // TODO: just remove this entirely?
    } else if (type === CREATE_ACTION && state[""]) {
      return { ...state, "": state[""].concat([payload.result]) };
    } else if (type === DELETE_ACTION && state[""]) {
      return {
        ...state,
        "": state[""].filter(id => id !== payload.result),
      };
    }
    return state;
  };

  // REQUEST STATE REDUCER

  // NOTE: ideally we'd only reset lists where there's a possibility the action,
  // or even better, add/remove the item from appropriate lists in the reducer
  // above. This will be difficult with pagination

  if (!entity.actionShouldInvalidateLists) {
    entity.actionShouldInvalidateLists = action =>
      action.type === CREATE_ACTION ||
      action.type === DELETE_ACTION ||
      action.type === UPDATE_ACTION ||
      action.type === INVALIDATE_LISTS_ACTION;
  }

  entity.requestsReducer = (state, action) => {
    // reset all list request states when creating, deleting, or updating
    // to force a reload
    if (entity.actionShouldInvalidateLists(action)) {
      return requestsReducer(
        state,
        setRequestUnloaded(["entities", entity.name + "_list"]),
      );
    }
    return state;
  };

  // OBJECT WRAPPER

  if (!entity.wrapEntity) {
    // This is the default entity wrapper class implementation
    //
    // We automatically bind all objectSelectors and objectActions functions
    //
    // If a dispatch function is passed to the constructor the actions will be
    // dispatched using it, otherwise the actions will be returned
    //
    class EntityWrapper {
      _dispatch: ?(action: any) => any;

      constructor(object, dispatch = null) {
        Object.assign(this, object);
        this._dispatch = dispatch;
      }
    }
    // object selectors
    for (const [methodName, method] of Object.entries(entity.objectSelectors)) {
      if (method) {
        // $FlowFixMe
        EntityWrapper.prototype[methodName] = function(...args) {
          // $FlowFixMe
          return method(this, ...args);
        };
      }
    }
    // object actions
    for (const [methodName, method] of Object.entries(entity.objectActions)) {
      if (method) {
        // $FlowFixMe
        EntityWrapper.prototype[methodName] = function(...args) {
          if (this._dispatch) {
            // if dispatch was provided to the constructor go ahead and dispatch
            // $FlowFixMe
            return this._dispatch(method(this, ...args));
          } else {
            // otherwise just return the action
            // $FlowFixMe
            return method(this, ...args);
          }
        };
      }
    }

    entity.wrapEntity = (object, dispatch = null) =>
      new EntityWrapper(object, dispatch);
  }

  // add container components and HOCs
  require("metabase/entities/containers").addEntityContainers(entity);

  return entity;
}

type CombinedEntities = {
  entities: { [key: EntityName]: Entity },
  reducers: { [name: string]: Reducer },
  reducer: Reducer,
  requestsReducer: Reducer,
};

export function combineEntities(entities: Entity[]): CombinedEntities {
  const entitiesMap = {};
  const reducersMap = {};

  for (const entity of entities) {
    if (entity.name in entitiesMap) {
      console.warn(`Entity with name ${entity.name} already exists!`);
    } else {
      entitiesMap[entity.name] = entity;
      Object.assign(reducersMap, entity.reducers);
    }
  }

  const requestsReducer = (state, action) => {
    for (const entity of entities) {
      if (entity.requestsReducer) {
        state = entity.requestsReducer(state, action);
      }
    }
    return state;
  };

  return {
    entities: entitiesMap,
    reducers: reducersMap,
    reducer: combineReducers(reducersMap),
    requestsReducer,
  };
}

// OBJECT ACTION DECORATORS

export const notify = (opts: any = {}, subject: string, verb: string) =>
  merge({ notify: { subject, verb, undo: false } }, opts || {});

export const undo = (opts: any = {}, subject: string, verb: string) =>
  merge({ notify: { subject, verb, undo: true } }, opts || {});

// decorator versions disabled due to incompatibility with current version of flow
//
// // merges in options to give an object action a notification
// export function notify(subject: string, verb: string, undo: boolean = false) {
//   return function(target: Object, name: string, descriptor: any) {
//     // https://github.com/loganfsmyth/babel-plugin-transform-decorators-legacy/issues/34
//     const original = descriptor.initializer
//       ? descriptor.initializer()
//       : descriptor.value;
//     delete descriptor.initializer;
//     descriptor.value = function(o, arg, opts = {}) {
//       opts = merge(
//         {
//           notify: {
//             subject: typeof subject === "function" ? subject(o, arg) : subject,
//             verb: typeof verb === "function" ? verb(o, arg) : verb,
//             undo,
//           },
//         },
//         opts,
//       );
//       return original(o, arg, opts);
//     };
//   };
// }
//
// // merges in options to give make object action undo-able
// export function undo(subject: string, verb: string) {
//   return notify(subject, verb, true);
// }<|MERGE_RESOLUTION|>--- conflicted
+++ resolved
@@ -458,16 +458,12 @@
   const getEntityId = (state, props) =>
     (props.params && props.params.entityId) || props.entityId;
 
-<<<<<<< HEAD
   const getObject = createSelector(
     [state => state, getEntityId],
     (state, entityId) => state.entities[entity.name][entityId], // default implementation
   );
 
   const getObjectDenormalized = createCachedSelector(
-=======
-  const getObject = createCachedSelector(
->>>>>>> cd1ceddd
     [getEntities, getEntityId],
     (entities, entityId) => denormalize(entityId, entity.schema, entities),
   )((state, { entityId }) =>
@@ -495,21 +491,11 @@
   ) => objectSelector;
 
   const getList = createSelector(
-<<<<<<< HEAD
     [state => state, getEntityIds, getObjectSelector],
     // delegate to getObject
     (state, entityIds, objectSelector) =>
       entityIds &&
       entityIds.map(entityId => objectSelector(state, { entityId })),
-=======
-    [state => state, getEntityIds],
-    // delegate to getObject
-    (state, entityIds) =>
-      entityIds &&
-      entityIds.map(entityId =>
-        entity.selectors.getObject(state, { entityId }),
-      ),
->>>>>>> cd1ceddd
   );
 
   const getListDenormalized = (state, props = {}) =>
