/* eslint "react/prop-types": "warn" */

import React from "react";
import PropTypes from "prop-types";
import { t } from "c-3po";

import CheckBox from "metabase/components/CheckBox.jsx";
import Icon from "metabase/components/Icon";
import IconWrapper from "metabase/components/IconWrapper";
import Swapper from "metabase/components/Swapper";
import Tooltip from "metabase/components/Tooltip";

import colors from "metabase/lib/colors";

const ArchivedItem = ({
  name,
  type,
  icon,
  color = colors["text-light"],
  isAdmin = false,
  onUnarchive,
  onDelete,

  selected,
  onToggleSelected,
  showSelect,
}) => (
  <div className="flex align-center p2 hover-parent hover--visibility border-bottom bg-light-hover">
    <IconWrapper p={1} mr={1} align="center" justify="center">
      <Swapper
        startSwapped={showSelect}
        defaultElement={<Icon name={icon} color={color} />}
        swappedElement={
          <CheckBox checked={selected} onChange={onToggleSelected} />
        }
      />
    </IconWrapper>
    {name}
<<<<<<< HEAD
    {isAdmin &&
      onUnarchive && (
        <Tooltip tooltip={t`Unarchive this ${type}`}>
          <Icon
            onClick={onUnarchive}
            className="ml-auto cursor-pointer text-brand-hover hover-child"
            name="unarchive"
          />
        </Tooltip>
      )}
=======
    {isAdmin && (
      <span className="ml-auto mr2">
        <Tooltip tooltip={t`Unarchive this ${type}`}>
          <Icon
            onClick={onUnarchive}
            className="cursor-pointer text-brand-hover hover-child mx4"
            name="unarchive"
          />
        </Tooltip>
        <Tooltip tooltip={t`Delete this ${type}`}>
          <Icon
            onClick={onDelete}
            className="cursor-pointer text-brand-hover hover-child"
            name="trash"
          />
        </Tooltip>
      </span>
    )}
>>>>>>> 5032e612
  </div>
);

ArchivedItem.propTypes = {
  name: PropTypes.string.isRequired,
  type: PropTypes.string.isRequired,
  icon: PropTypes.string.isRequired,
  color: PropTypes.string,
  isAdmin: PropTypes.bool,
  onUnarchive: PropTypes.func.isRequired,
  onDelete: PropTypes.func.isRequired,

  selected: PropTypes.bool.isRequired,
  onToggleSelected: PropTypes.func.isRequired,
  showSelect: PropTypes.bool.isRequired,
};

export default ArchivedItem;<|MERGE_RESOLUTION|>--- conflicted
+++ resolved
@@ -36,37 +36,29 @@
       />
     </IconWrapper>
     {name}
-<<<<<<< HEAD
     {isAdmin &&
-      onUnarchive && (
-        <Tooltip tooltip={t`Unarchive this ${type}`}>
-          <Icon
-            onClick={onUnarchive}
-            className="ml-auto cursor-pointer text-brand-hover hover-child"
-            name="unarchive"
-          />
-        </Tooltip>
+      (onUnarchive || onDelete) && (
+        <span className="ml-auto mr2">
+          {onUnarchive && (
+            <Tooltip tooltip={t`Unarchive this ${type}`}>
+              <Icon
+                onClick={onUnarchive}
+                className="cursor-pointer text-brand-hover hover-child mx4"
+                name="unarchive"
+              />
+            </Tooltip>
+          )}
+          {onDelete && (
+            <Tooltip tooltip={t`Delete this ${type}`}>
+              <Icon
+                onClick={onDelete}
+                className="cursor-pointer text-brand-hover hover-child"
+                name="trash"
+              />
+            </Tooltip>
+          )}
+        </span>
       )}
-=======
-    {isAdmin && (
-      <span className="ml-auto mr2">
-        <Tooltip tooltip={t`Unarchive this ${type}`}>
-          <Icon
-            onClick={onUnarchive}
-            className="cursor-pointer text-brand-hover hover-child mx4"
-            name="unarchive"
-          />
-        </Tooltip>
-        <Tooltip tooltip={t`Delete this ${type}`}>
-          <Icon
-            onClick={onDelete}
-            className="cursor-pointer text-brand-hover hover-child"
-            name="trash"
-          />
-        </Tooltip>
-      </span>
-    )}
->>>>>>> 5032e612
   </div>
 );
 
