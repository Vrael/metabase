--- conflicted
+++ resolved
@@ -34,27 +34,10 @@
   flex-direction: column;
 `;
 
-<<<<<<< HEAD
 @Collection.loadList({
   /* pass "tree" here so that the collection entity knows to use the /tree endpoint and send children in the response
-=======
-const CollectionSidebar = ({ currentUser, isRoot, collectionId }) => (
-  <Sidebar w={340} pt={3}>
-    <CollectionLink
-      to={Urls.collection("root")}
-      selected={isRoot}
-      mb={2}
-      mt={2}
-    >
-      <Icon name="folder" mr={1} />
-      {t`Our analytics`}
-    </CollectionLink>
-    <Collection.ListLoader
-      query={{
-        /* pass "tree" here so that the collection entity knows to use the /tree endpoint and send children in the response
->>>>>>> daf50700
-          we should eventually refactor code elsewhere in the app to use this by default instead of determining the relationships clientside, but this works in the interim
-          */
+    we should eventually refactor code elsewhere in the app to use this by default instead of determining the relationships clientside, but this works in the interim
+  */
   query: () => ({ tree: true }),
 })
 class CollectionSidebar extends React.Component {
@@ -78,9 +61,6 @@
     const { currentUser, isRoot, collectionId, list } = this.props;
     return (
       <Sidebar w={340} pt={3}>
-        <Box pl="28px">
-          <Greeting />
-        </Box>
         <CollectionLink
           to={Urls.collection("root")}
           selected={isRoot}
