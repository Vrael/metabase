(ns metabase.db.metadata-queries-test
  (:require [clojure.test :refer :all]
            [metabase
             [driver :as driver]
             [models :as models :refer [Field Table]]
             [query-processor :as qp]
             [test :as mt]]
            [metabase.db.metadata-queries :as metadata-queries]
<<<<<<< HEAD
            [metabase.driver.sql-jdbc.test-util :as sql-jdbc.tu]))
=======
            [metabase.driver.sql-jdbc.test-util :as sql-jdbc.tu]
            [metabase.models
             [database :as database]
             [field :as field]
             [table :as table]]
            [schema.core :as s]))
>>>>>>> 78eb3e71

;; Redshift tests are randomly failing -- see https://github.com/metabase/metabase/issues/2767
(defn- metadata-queries-test-drivers []
  (mt/normal-drivers-except #{:redshift}))

(deftest field-distinct-count-test
  (mt/test-drivers (metadata-queries-test-drivers)
    (is (= 100
           (metadata-queries/field-distinct-count (Field (mt/id :checkins :venue_id)))))

    (is (= 15
           (metadata-queries/field-distinct-count (Field (mt/id :checkins :user_id)))))))

(deftest field-count-test
  (mt/test-drivers (metadata-queries-test-drivers)
    (is (= 1000
           (metadata-queries/field-count (Field (mt/id :checkins :venue_id)))))))

(deftest table-row-count-test
  (mt/test-drivers (metadata-queries-test-drivers)
    (is (= 1000
           (metadata-queries/table-row-count (Table (mt/id :checkins)))))))

(deftest field-distinct-values-test
  (mt/test-drivers (metadata-queries-test-drivers)
    (is (= [1 2 3 4 5 6 7 8 9 10 11 12 13 14 15]
           (map int (metadata-queries/field-distinct-values (Field (mt/id :checkins :user_id))))))))

(deftest table-rows-sample-test
  (let [expected [["20th Century Cafe"]
                  ["25°"]
                  ["33 Taps"]
                  ["800 Degrees Neapolitan Pizzeria"]
                  ["BCD Tofu House"]]
<<<<<<< HEAD
        table (Table (mt/id :venues))
        fields [(Field (mt/id :venues :name))]
        fetch! #(->> (metadata-queries/table-rows-sample table fields (when % {:truncation-size %}))
                     ;; since order is not guaranteed do some sorting here so we always get the same results
                     (sort-by first)
                     (take 5))]
=======
        table    (Table (mt/id :venues))
        fields   [(Field (mt/id :venues :name))]
        fetch!   #(->> (metadata-queries/table-rows-sample table fields (when % {:truncation-size %}))
                       ;; since order is not guaranteed do some sorting here so we always get the same results
                       (sort-by first)
                       (take 5))]
>>>>>>> 78eb3e71
    (is (= :type/Text (-> fields first :base_type)))
    (mt/test-drivers (sql-jdbc.tu/sql-jdbc-drivers)
      (is (= expected (fetch! nil)))
      (testing "truncates text fields (see #13288)"
        (doseq [size [1 4 80]]
          (is (= (mapv (fn [[s]] [(subs (or s "") 0 (min size (count s)))])
                       expected)
                 (fetch! size))
<<<<<<< HEAD
              "Did not truncate a text field"))))))
=======
              "Did not truncate a text field")))))
  (testing "substring checking"
    ;; turn off validation so we can just return the query that is emitted and check for expressions
    (s/without-fn-validation
      ;; just return the query map
      (with-redefs [qp/process-query (fn [query] {:data {:rows (:query query)}})
                    table/database   (constantly (database/map->DatabaseInstance {:id 5678}))]
        (let [table  (table/map->TableInstance {:id 1234})
              fields [(field/map->FieldInstance {:id 4321 :base_type :type/Text})]]
          (testing "uses substrings if driver supports expressions"
            (with-redefs [driver/supports? (constantly true)]
              (let [query (metadata-queries/table-rows-sample table fields {:truncation-size 4})]
                (is (seq (:expressions query))))))
          (testing "doesnt' use substrings if driver doesn't support expressions"
            (with-redefs [driver/supports? (constantly false)]
              (let [query (metadata-queries/table-rows-sample table fields {:truncation-size 4})]
                (is (empty (:expressions query)))))))))))
>>>>>>> 78eb3e71
<|MERGE_RESOLUTION|>--- conflicted
+++ resolved
@@ -6,16 +6,13 @@
              [query-processor :as qp]
              [test :as mt]]
             [metabase.db.metadata-queries :as metadata-queries]
-<<<<<<< HEAD
-            [metabase.driver.sql-jdbc.test-util :as sql-jdbc.tu]))
-=======
+            [metabase.driver.sql-jdbc.test-util :as sql-jdbc.tu]
             [metabase.driver.sql-jdbc.test-util :as sql-jdbc.tu]
             [metabase.models
              [database :as database]
              [field :as field]
              [table :as table]]
             [schema.core :as s]))
->>>>>>> 78eb3e71
 
 ;; Redshift tests are randomly failing -- see https://github.com/metabase/metabase/issues/2767
 (defn- metadata-queries-test-drivers []
@@ -50,21 +47,12 @@
                   ["33 Taps"]
                   ["800 Degrees Neapolitan Pizzeria"]
                   ["BCD Tofu House"]]
-<<<<<<< HEAD
-        table (Table (mt/id :venues))
-        fields [(Field (mt/id :venues :name))]
-        fetch! #(->> (metadata-queries/table-rows-sample table fields (when % {:truncation-size %}))
-                     ;; since order is not guaranteed do some sorting here so we always get the same results
-                     (sort-by first)
-                     (take 5))]
-=======
         table    (Table (mt/id :venues))
         fields   [(Field (mt/id :venues :name))]
         fetch!   #(->> (metadata-queries/table-rows-sample table fields (when % {:truncation-size %}))
                        ;; since order is not guaranteed do some sorting here so we always get the same results
                        (sort-by first)
                        (take 5))]
->>>>>>> 78eb3e71
     (is (= :type/Text (-> fields first :base_type)))
     (mt/test-drivers (sql-jdbc.tu/sql-jdbc-drivers)
       (is (= expected (fetch! nil)))
@@ -73,10 +61,8 @@
           (is (= (mapv (fn [[s]] [(subs (or s "") 0 (min size (count s)))])
                        expected)
                  (fetch! size))
-<<<<<<< HEAD
-              "Did not truncate a text field"))))))
-=======
               "Did not truncate a text field")))))
+
   (testing "substring checking"
     ;; turn off validation so we can just return the query that is emitted and check for expressions
     (s/without-fn-validation
@@ -92,5 +78,4 @@
           (testing "doesnt' use substrings if driver doesn't support expressions"
             (with-redefs [driver/supports? (constantly false)]
               (let [query (metadata-queries/table-rows-sample table fields {:truncation-size 4})]
-                (is (empty (:expressions query)))))))))))
->>>>>>> 78eb3e71
+                (is (empty (:expressions query)))))))))))