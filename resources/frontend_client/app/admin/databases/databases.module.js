--- conflicted
+++ resolved
@@ -5,35 +5,14 @@
 ]);
 
 AdminDatabases.config(['$routeProvider', function ($routeProvider) {
-<<<<<<< HEAD
-    $routeProvider.when('/admin/databases/', {
-=======
     $routeProvider.when('/:orgSlug/admin/databases', {
->>>>>>> 4fc0a5b2
         templateUrl: '/app/admin/databases/partials/database_list.html',
         controller: 'DatabaseList'
     });
-    $routeProvider.when('/admin/databases/create', {
+    $routeProvider.when('/:orgSlug/admin/databases/create', {
         templateUrl: '/app/admin/databases/partials/database_edit.html',
         controller: 'DatabaseEdit'
     });
-<<<<<<< HEAD
-    $routeProvider.when('/admin/databases/:databaseId', {
-        templateUrl: '/app/admin/databases/partials/database_edit.html',
-        controller: 'DatabaseEdit'
-    });
-    $routeProvider.when('/admin/databases/:databaseId/tables/', {
-        templateUrl: '/app/admin/databases/partials/database_tables.html',
-        controller: 'DatabaseTables'
-    });
-    $routeProvider.when('/admin/databases/table/:tableId', {
-        templateUrl: '/app/admin/databases/partials/database_table.html',
-        controller: 'DatabaseTable'
-    });
-    $routeProvider.when('/admin/databases/field/:fieldId', {
-        templateUrl: '/app/admin/databases/partials/database_table_field.html',
-        controller: 'DatabaseTableField'
-=======
 
     $routeProvider.when('/:orgSlug/admin/databases/:databaseId', {
         redirectTo: '/:orgSlug/admin/databases/:databaseId/tables'
@@ -45,7 +24,6 @@
     $routeProvider.when('/:orgSlug/admin/databases/:databaseId/:mode/:tableId', {
         templateUrl: '/app/admin/databases/partials/database_master_detail.html',
         controller: 'DatabaseMasterDetail'
->>>>>>> 4fc0a5b2
     });
 
 }]);